--- conflicted
+++ resolved
@@ -42,178 +42,4 @@
             new JsonRpcRequest { Method = "roots/list", Params = request },
             cancellationToken);
     }
-<<<<<<< HEAD
-
-    /// <summary>
-    /// Sets the handler for list tools requests.
-    /// </summary>
-    public static void SetListToolsHandler(
-        this IMcpServer server, Func<RequestContext<ListToolsRequestParams>, CancellationToken, Task<ListToolsResult>> handler)
-    {
-        if (server is null)
-        {
-            throw new ArgumentNullException(nameof(server));
-        }
-
-        if (handler is null)
-        {
-            throw new ArgumentNullException(nameof(handler));
-        }
-
-        server.SetOperationHandler(OperationNames.ListTools, handler);
-    }
-
-    /// <summary>
-    /// Sets the handler for call tool requests.
-    /// </summary>
-    public static void SetCallToolHandler(
-        this IMcpServer server, Func<RequestContext<CallToolRequestParams>, CancellationToken, Task<CallToolResponse>> handler)
-    {
-        if (server is null)
-        {
-            throw new ArgumentNullException(nameof(server));
-        }
-
-        if (handler is null)
-        {
-            throw new ArgumentNullException(nameof(handler));
-        }
-
-        server.SetOperationHandler(OperationNames.CallTool, handler);
-    }
-
-    /// <summary>
-    /// Sets the handler for list prompts requests.
-    /// </summary>
-    public static void SetListPromptsHandler(
-        this IMcpServer server, Func<RequestContext<ListPromptsRequestParams>, CancellationToken, Task<ListPromptsResult>> handler)
-    {
-        if (server is null)
-        {
-            throw new ArgumentNullException(nameof(server));
-        }
-
-        if (handler is null)
-        {
-            throw new ArgumentNullException(nameof(handler));
-        }
-
-        server.SetOperationHandler(OperationNames.ListPrompts, handler);
-    }
-
-    /// <summary>
-    /// Sets the handler for get prompt requests.
-    /// </summary>
-    public static void SetGetPromptHandler(
-        this IMcpServer server, Func<RequestContext<GetPromptRequestParams>, CancellationToken, Task<GetPromptResult>> handler)
-    {
-        if (server is null)
-        {
-            throw new ArgumentNullException(nameof(server));
-        }
-
-        if (handler is null)
-        {
-            throw new ArgumentNullException(nameof(handler));
-        }
-
-        server.SetOperationHandler(OperationNames.GetPrompt, handler);
-    }
-
-    /// <summary>
-    /// Sets the handler for list resources requests.
-    /// </summary>
-    public static void SetListResourcesHandler(
-        this IMcpServer server, Func<RequestContext<ListResourcesRequestParams>, CancellationToken, Task<ListResourcesResult>> handler)
-    {
-        if (server is null)
-        {
-            throw new ArgumentNullException(nameof(server));
-        }
-
-        if (handler is null)
-        {
-            throw new ArgumentNullException(nameof(handler));
-        }
-
-        server.SetOperationHandler(OperationNames.ListResources, handler);
-    }
-
-    /// <summary>
-    /// Sets the handler for read resource requests.
-    /// </summary>
-    public static void SetReadResourceHandler(
-        this IMcpServer server, Func<RequestContext<ReadResourceRequestParams>, CancellationToken, Task<ReadResourceResult>> handler)
-    {
-        if (server is null)
-        {
-            throw new ArgumentNullException(nameof(server));
-        }
-
-        if (handler is null)
-        {
-            throw new ArgumentNullException(nameof(handler));
-        }
-
-        server.SetOperationHandler(OperationNames.ReadResource, handler);
-    }
-
-    /// <summary>
-    /// Sets the handler for get completion requests.
-    /// </summary>
-    public static void SetGetCompletionHandler(
-        this IMcpServer server, Func<RequestContext<CompleteRequestParams>, CancellationToken, Task<CompleteResult>> handler)
-    {
-        if (server is null)
-        {
-            throw new ArgumentNullException(nameof(server));
-        }
-
-        if (handler is null)
-        {
-            throw new ArgumentNullException(nameof(handler));
-        }
-
-        server.SetOperationHandler(OperationNames.GetCompletion, handler);
-    }
-
-    /// <summary>
-    /// Sets the handler for subscribe to resources requests.
-    /// </summary>
-    public static void SetSubscribeToResourcesHandler(
-        this IMcpServer server, Func<RequestContext<SubscribeToResourceRequestParams>, CancellationToken, Task<EmptyResult>> handler)
-    {
-        if (server is null)
-        {
-            throw new ArgumentNullException(nameof(server));
-        }
-
-        if (handler is null)
-        {
-            throw new ArgumentNullException(nameof(handler));
-        }
-
-        server.SetOperationHandler(OperationNames.SubscribeToResources, handler);
-    }
-
-    /// <summary>
-    /// Sets the handler for unsubscribe from resources requests.
-    /// </summary>
-    public static void SetUnsubscribeFromResourcesHandler(
-        this IMcpServer server, Func<RequestContext<SubscribeToResourceRequestParams>, CancellationToken, Task<EmptyResult>> handler)
-    {
-        if (server is null)
-        {
-            throw new ArgumentNullException(nameof(server));
-        }
-
-        if (handler is null)
-        {
-            throw new ArgumentNullException(nameof(handler));
-        }
-
-        server.SetOperationHandler(OperationNames.UnsubscribeFromResources, handler);
-    }
-=======
->>>>>>> 08b0a04d
 }