--- conflicted
+++ resolved
@@ -36,7 +36,6 @@
   </ItemGroup>
   
   <ItemGroup>
-<<<<<<< HEAD
     <PackageReference Include="Microsoft.Extensions.Hosting.Abstractions" Version="9.0.2" />
     <PackageReference Include="Microsoft.Extensions.Logging.Abstractions" Version="9.0.2" />
   </ItemGroup>
@@ -44,13 +43,9 @@
   <ItemGroup Condition="'$(TargetFramework)' == 'netstandard2.0'">
     <Compile Include="..\Common\Polyfills\**\*.cs" />
     <PackageReference Include="Microsoft.Bcl.Memory" Version="9.0.2" />
+    <PackageReference Include="System.Net.ServerSentEvents" Version="9.0.2" />
     <PackageReference Include="System.Text.Json" Version="9.0.2" />
     <PackageReference Include="System.Threading.Channels" Version="9.0.2" />
-=======
-    <PackageReference Include="Microsoft.Extensions.Hosting.Abstractions" Version="9.0.0" />
-    <PackageReference Include="Microsoft.Extensions.Logging.Abstractions" Version="9.0.0" />
-    <PackageReference Include="System.Net.ServerSentEvents" Version="9.0.0" />
->>>>>>> f15b94c2
   </ItemGroup>
 
 </Project>