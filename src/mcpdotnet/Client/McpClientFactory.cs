--- conflicted
+++ resolved
@@ -1,10 +1,9 @@
-﻿namespace McpDotNet.Client;
-
-using McpDotNet.Configuration;
+﻿using McpDotNet.Configuration;
 using McpDotNet.Logging;
 using McpDotNet.Protocol.Transport;
 using Microsoft.Extensions.Logging;
 
+namespace McpDotNet.Client;
 /// <summary>
 /// Factory for creating MCP clients based on configuration. It caches clients for reuse, so it is safe to call GetClientAsync multiple times.
 /// Call GetClientAsync to get a client for a specific server (by ID), which will create a new client and connect if it doesn't already exist.
@@ -17,11 +16,7 @@
     private readonly McpClientOptions _clientOptions;
     private readonly Dictionary<string, IMcpClient> _clients = new();
     private readonly Func<McpServerConfig, IMcpTransport> _transportFactoryMethod;
-<<<<<<< HEAD
     private readonly Func<IMcpTransport, McpServerConfig, McpClientOptions, IMcpClient> _clientFactoryMethod;
-=======
-    private readonly Func<IMcpTransport, McpClientOptions, IMcpClient> _clientFactoryMethod;
->>>>>>> c2904cbf
     private readonly ILoggerFactory _loggerFactory;
     private readonly ILogger<McpClientFactory> _logger;
 
@@ -47,11 +42,7 @@
         _loggerFactory = loggerFactory;
         _logger = loggerFactory.CreateLogger<McpClientFactory>();
         _transportFactoryMethod = transportFactoryMethod ?? CreateTransport;
-<<<<<<< HEAD
-        _clientFactoryMethod = clientFactoryMethod ?? ((transport, serverConfig, options) => new McpClient(transport, options, serverConfig, loggerFactory.CreateLogger<McpClient>()));
-=======
-        _clientFactoryMethod = clientFactoryMethod ?? ((transport, options) => new McpClient(transport, options, loggerFactory.CreateLogger<McpClient>()));
->>>>>>> c2904cbf
+        _clientFactoryMethod = clientFactoryMethod ?? ((transport, serverConfig, options) => new McpClient(transport, options, serverConfig, loggerFactory));
 
         // Initialize commands for stdio transport, this is to run commands in a shell even if specified directly, as otherwise
         //  the stdio protocol will not work correctly.
@@ -112,8 +103,7 @@
                 EnvironmentVariables = config.TransportOptions?
                     .Where(kv => kv.Key.StartsWith("env:"))
                     .ToDictionary(kv => kv.Key.Substring(4), kv => kv.Value)
-            }),
-            // Add other transport types here
+            }, config, _loggerFactory),
             _ => throw new ArgumentException($"Unsupported transport type '{config.TransportType}'.", nameof(config))
         };
     }
@@ -150,7 +140,7 @@
         // If the command is not empty and does not contain cmd.exe, we need to inject /c {command}
         if (config.TransportOptions != null && !string.IsNullOrEmpty(command))
         {
-            _logger.PromotingCommandToShellArgumentForStdio(config.Id, config.Name, command, config.TransportOptions.GetValueOrDefault("arguments"));
+            _logger.PromotingCommandToShellArgumentForStdio(config.Id, config.Name, command, config.TransportOptions.GetValueOrDefault("arguments") ?? "");
             config.TransportOptions["arguments"] = config.TransportOptions.ContainsKey("arguments")
                 ? $"/c {command} {config.TransportOptions["arguments"]}"
                 : $"/c {command}";
