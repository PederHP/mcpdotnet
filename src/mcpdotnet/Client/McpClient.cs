--- conflicted
+++ resolved
@@ -1,17 +1,15 @@
-﻿namespace McpDotNet.Client;
-
+﻿
 using McpDotNet.Protocol.Types;
 using McpDotNet.Protocol.Transport;
 using System.Collections.Concurrent;
 using McpDotNet.Protocol.Messages;
-using System.Diagnostics;
 using System.Text.Json;
 using McpDotNet.Utils.Json;
-using System.Text;
-using System.Threading;
 using Microsoft.Extensions.Logging;
 using McpDotNet.Logging;
 using McpDotNet.Configuration;
+
+namespace McpDotNet.Client;
 
 /// <inheritdoc/>
 internal class McpClient : IMcpClient
@@ -26,7 +24,7 @@
     private bool _isInitialized;
     private Task? _messageProcessingTask;
     private CancellationTokenSource? _cts;
-    private readonly JsonSerializerOptions _jsonOptions = new JsonSerializerOptions().ConfigureForMcp();
+    private readonly JsonSerializerOptions _jsonOptions;
     private readonly ILogger<McpClient> _logger;
     private volatile bool _isInitializing;
 
@@ -45,8 +43,8 @@
     /// <param name="transport">An MCP transport implementation.</param>
     /// <param name="options">Options for the client, defining protocol version and capabilities.</param>
     /// <param name="serverConfig">The server configuration.</param>
-    /// <param name="logger">A logger for the client.</param>
-    public McpClient(IMcpTransport transport, McpClientOptions options, McpServerConfig serverConfig, ILogger<McpClient> logger)
+    /// <param name="loggerFactory">The logger factory.</param>
+    public McpClient(IMcpTransport transport, McpClientOptions options, McpServerConfig serverConfig, ILoggerFactory loggerFactory)
     {
         _transport = transport;
         _options = options;
@@ -54,7 +52,8 @@
         _notificationHandlers = new();
         _nextRequestId = 1;
         _serverConfig = serverConfig;
-        _logger = logger;
+        _jsonOptions = new JsonSerializerOptions().ConfigureForMcp(loggerFactory);
+        _logger = loggerFactory.CreateLogger<McpClient>();
 
         if (options.Capabilities?.Sampling != null)
         {
@@ -63,11 +62,7 @@
                     if (SamplingHandler == null)
                     {
                         // Setting the capability, but not a handler means we have nothing to return to the server
-<<<<<<< HEAD
                         _logger.SamplingHandlerNotConfigured(_serverConfig.Id, _serverConfig.Name);
-=======
-                        _logger.SamplingHandlerNotConfigured(_serverConfig);
->>>>>>> c2904cbf
                         throw new McpClientException("Sampling handler not configured");
                     }
 
@@ -81,22 +76,14 @@
     {
         if (_isInitializing)
         {
-<<<<<<< HEAD
             _logger.ClientAlreadyInitializing(_serverConfig.Id, _serverConfig.Name);
-=======
-            _logger.ClientAlreadyInitializing(_serverConfig);
->>>>>>> c2904cbf
             throw new InvalidOperationException("Client is already initializing");
         }
         _isInitializing = true;
 
         if (_isInitialized)
         {
-<<<<<<< HEAD
             _logger.ClientAlreadyInitialized(_serverConfig.Id, _serverConfig.Name);
-=======
-            _logger.ClientAlreadyInitialized(_serverConfig);
->>>>>>> c2904cbf
             return;
         }
 
@@ -117,11 +104,7 @@
         }
         catch (Exception e)
         {
-<<<<<<< HEAD
             _logger.ClientInitializationError(_serverConfig.Id, _serverConfig.Name, e);
-=======
-            _logger.ClientInitializationError(_serverConfig, e);
->>>>>>> c2904cbf
             await CleanupAsync().ConfigureAwait(false);
             throw;
         }
@@ -154,22 +137,14 @@
             ).ConfigureAwait(false);
 
             // Store server information
-<<<<<<< HEAD
             _logger.ServerCapabilitiesReceived(_serverConfig.Id, _serverConfig.Name, JsonSerializer.Serialize(initializeResponse.Capabilities), JsonSerializer.Serialize(initializeResponse.ServerInfo));
-=======
-            _logger.ServerCapabilitiesReceived(_serverConfig, initializeResponse.Capabilities, initializeResponse.ServerInfo);
->>>>>>> c2904cbf
             ServerCapabilities = initializeResponse.Capabilities;
             ServerInfo = initializeResponse.ServerInfo;
 
             // Validate protocol version
             if (initializeResponse.ProtocolVersion != _options.ProtocolVersion)
             {
-<<<<<<< HEAD
                 _logger.ServerProtocolVersionMismatch(_serverConfig.Id, _serverConfig.Name, _options.ProtocolVersion, initializeResponse.ProtocolVersion);
-=======
-                _logger.ServerProtocolVersionMismatch(_serverConfig, _options.ProtocolVersion, initializeResponse.ProtocolVersion);
->>>>>>> c2904cbf
                 throw new McpClientException($"Server protocol version mismatch. Expected {_options.ProtocolVersion}, got {initializeResponse.ProtocolVersion}");
             }
 
@@ -184,11 +159,7 @@
         }
         catch (OperationCanceledException) when (initializationCts.IsCancellationRequested)
         {
-<<<<<<< HEAD
             _logger.ClientInitializationTimeout(_serverConfig.Id, _serverConfig.Name);
-=======
-            _logger.ClientInitializationTimeout(_serverConfig);
->>>>>>> c2904cbf
             throw new McpClientException("Initialization timed out");
         }
     }
@@ -196,11 +167,7 @@
     /// <inheritdoc/>
     public async Task PingAsync(CancellationToken cancellationToken)
     {
-<<<<<<< HEAD
         _logger.PingingServer(_serverConfig.Id, _serverConfig.Name);
-=======
-        _logger.PingingServer(_serverConfig);
->>>>>>> c2904cbf
         await SendRequestAsync<dynamic>(
             new JsonRpcRequest
             {
@@ -213,11 +180,7 @@
     /// <inheritdoc/>
     public async Task<ListToolsResult> ListToolsAsync(string? cursor = null, CancellationToken cancellationToken = default)
     {
-<<<<<<< HEAD
-        _logger.ListingTools(_serverConfig.Id, _serverConfig.Name, cursor);
-=======
-        _logger.ListingTools(_serverConfig,cursor);
->>>>>>> c2904cbf
+        _logger.ListingTools(_serverConfig.Id, _serverConfig.Name, cursor ?? "(null)");
         return await SendRequestAsync<ListToolsResult>(
             new JsonRpcRequest
             {
@@ -231,11 +194,7 @@
     /// <inheritdoc/>
     public async Task<ListPromptsResult> ListPromptsAsync(string? cursor = null, CancellationToken cancellationToken = default)
     {
-<<<<<<< HEAD
-        _logger.ListingPrompts(_serverConfig.Id, _serverConfig.Name, cursor);
-=======
-        _logger.ListingPrompts(_serverConfig, cursor);
->>>>>>> c2904cbf
+        _logger.ListingPrompts(_serverConfig.Id, _serverConfig.Name, cursor ?? "(null)");
         return await SendRequestAsync<ListPromptsResult>(
             new JsonRpcRequest
             {
@@ -249,11 +208,7 @@
     /// <inheritdoc/>
     public async Task<GetPromptResult> GetPromptAsync(string name, Dictionary<string, object>? arguments = null, CancellationToken cancellationToken = default)
     {
-<<<<<<< HEAD
         _logger.GettingPrompt(_serverConfig.Id, _serverConfig.Name, name, arguments == null ? "{}" : JsonSerializer.Serialize(arguments));
-=======
-        _logger.GettingPrompt(_serverConfig, name, arguments);
->>>>>>> c2904cbf
         return await SendRequestAsync<GetPromptResult>(
             new JsonRpcRequest
             {
@@ -267,11 +222,7 @@
     /// <inheritdoc/>
     public async Task<ListResourcesResult> ListResourcesAsync(string? cursor = null, CancellationToken cancellationToken = default)
     {
-<<<<<<< HEAD
-        _logger.ListingResources(_serverConfig.Id, _serverConfig.Name, cursor);
-=======
-        _logger.ListingResources(_serverConfig, cursor);
->>>>>>> c2904cbf
+        _logger.ListingResources(_serverConfig.Id, _serverConfig.Name, cursor ?? "(null)");
         return await SendRequestAsync<ListResourcesResult>(
             new JsonRpcRequest
             {
@@ -285,11 +236,7 @@
     /// <inheritdoc/>
     public async Task<ReadResourceResult> ReadResourceAsync(string uri, CancellationToken cancellationToken = default)
     {
-<<<<<<< HEAD
         _logger.ReadingResource(_serverConfig.Id, _serverConfig.Name, uri);
-=======
-        _logger.ReadingResource(_serverConfig, uri);
->>>>>>> c2904cbf
         return await SendRequestAsync<ReadResourceResult>(
             new JsonRpcRequest
             {
@@ -307,11 +254,7 @@
     /// <inheritdoc/>
     public async Task SubscribeToResourceAsync(string uri, CancellationToken cancellationToken = default)
     {
-<<<<<<< HEAD
         _logger.SubscribingToResource(_serverConfig.Id, _serverConfig.Name, uri);
-=======
-        _logger.SubscribingToResource(_serverConfig, uri);
->>>>>>> c2904cbf
         await SendRequestAsync<dynamic>(
             new JsonRpcRequest
             {
@@ -329,11 +272,7 @@
     /// <inheritdoc/>
     public async Task UnsubscribeFromResourceAsync(string uri, CancellationToken cancellationToken = default)
     {
-<<<<<<< HEAD
         _logger.UnsubscribingFromResource(_serverConfig.Id, _serverConfig.Name, uri);
-=======
-        _logger.UnsubscribingFromResource(_serverConfig, uri);
->>>>>>> c2904cbf
         await SendRequestAsync<dynamic>(
             new JsonRpcRequest
             {
@@ -351,11 +290,7 @@
     public async Task<CallToolResponse> CallToolAsync(string toolName, Dictionary<string, object>? arguments = null,
         CancellationToken cancellationToken = default)
     {
-<<<<<<< HEAD
         _logger.CallingTool(_serverConfig.Id, _serverConfig.Name, toolName, arguments == null ? "{}" : JsonSerializer.Serialize(arguments));
-=======
-        _logger.CallingTool(_serverConfig, toolName, arguments);
->>>>>>> c2904cbf
         return await SendRequestAsync<CallToolResponse>(
             new JsonRpcRequest
             {
@@ -393,11 +328,7 @@
         catch (OperationCanceledException) when (cancellationToken.IsCancellationRequested)
         {
             // Normal shutdown
-<<<<<<< HEAD
             _logger.ClientMessageProcessingCancelled(_serverConfig.Id, _serverConfig.Name);
-=======
-            _logger.ClientMessageProcessingCancelled(_serverConfig);
->>>>>>> c2904cbf
         }
         catch (NullReferenceException)
         {
@@ -414,15 +345,9 @@
                 {
                     try
                     {
-<<<<<<< HEAD
                         _logger.RequestHandlerCalled(_serverConfig.Id, _serverConfig.Name, request.Method);    
                         var result = await handler(request);
                         _logger.RequestHandlerCompleted(_serverConfig.Id, _serverConfig.Name, request.Method);
-=======
-                        _logger.RequestHandlerCalled(_serverConfig, request.Method);    
-                        var result = await handler(request);
-                        _logger.RequestHandlerCompleted(_serverConfig, request.Method);
->>>>>>> c2904cbf
                         await _transport.SendMessageAsync(new JsonRpcResponse
                         {
                             Id = request.Id,
@@ -432,11 +357,7 @@
                     }
                     catch (Exception ex)
                     {
-<<<<<<< HEAD
                         _logger.RequestHandlerError(_serverConfig.Id, _serverConfig.Name, request.Method, ex);
-=======
-                        _logger.RequestHandlerError(_serverConfig, request.Method, ex);
->>>>>>> c2904cbf
                         // Send error response
                         await _transport.SendMessageAsync(new JsonRpcError
                         {
@@ -458,11 +379,7 @@
                 }
                 else
                 {
-<<<<<<< HEAD
                     _logger.NoRequestFoundForMessageWithId(_serverConfig.Id, _serverConfig.Name, messageWithId.Id.ToString());
-=======
-                    _logger.NoRequestFoundForMessageWithId(_serverConfig, messageWithId);
->>>>>>> c2904cbf
                 }
                 break;
 
