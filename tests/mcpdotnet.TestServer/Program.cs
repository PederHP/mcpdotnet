--- conflicted
+++ resolved
@@ -36,18 +36,9 @@
             ServerInfo = new Implementation() { Name = "TestServer", Version = "1.0.0" },
             Capabilities = new ServerCapabilities()
             {
-<<<<<<< HEAD
-                Tools = new(),
-                Resources = new()
-                {
-                    Subscribe = true,
-                },
-                Prompts = new(),
-=======
                 Tools = ConfigureTools(),
                 Resources = ConfigureResources(),
                 Prompts = ConfigurePrompts(),
->>>>>>> 08b0a04d
             },
             ProtocolVersion = "2024-11-05",
             ServerInstructions = "This is a test server with only stub functionality",
@@ -64,13 +55,12 @@
         Log.Logger.Information("Server started.");
 
         // Run until process is stopped by the client (parent process)
-<<<<<<< HEAD
-        while (true) // NOSONAR
+        while (true)
         {
             await Task.Delay(5000);
             foreach (var resource in _subscribedResources)
             {
-                dynamic responseParams = new { uri = resource };
+                SubscribeToResourceRequestParams responseParams = new() { Uri = resource };
                 await server.SendMessageAsync(new JsonRpcNotification()
                 {
                     Method = NotificationMethods.ResourceUpdatedNotification,
@@ -78,9 +68,6 @@
                 });
             }
         }
-=======
-        await Task.Delay(Timeout.Infinite);
->>>>>>> 08b0a04d
     }
 
     private static ToolsCapability ConfigureTools()
@@ -260,13 +247,9 @@
         };
     }
 
-<<<<<<< HEAD
     private static HashSet<string> _subscribedResources = new();
 
-    private static void ConfigureResources(IMcpServer server)
-=======
     private static ResourcesCapability ConfigureResources()
->>>>>>> 08b0a04d
     {
         List<Resource> resources = [];
         List<ResourceContents> resourceContents = [];
@@ -353,51 +336,42 @@
                 {
                     Contents = [contents]
                 });
-            }
-<<<<<<< HEAD
-            ResourceContents contents = resourceContents.FirstOrDefault(r => r.Uri == request.Params.Uri)
-                ?? throw new McpServerException("Resource not found");
-
-            return Task.FromResult(new ReadResourceResult()
-            {
-                Contents = [contents]
-            });
-        });
-
-        server.SetSubscribeToResourcesHandler((request, cancellationToken) =>
-        {
-            if (request?.Params?.Uri is null)
-            {
-                throw new McpServerException("Missing required argument 'uri'");
-            }
-            if (!request.Params.Uri.StartsWith("test://static/resource/"))
-            {
-                throw new McpServerException("Invalid resource URI");
-            }
-
-            _subscribedResources.Add(request.Params.Uri);
-
-            return Task.FromResult(new EmptyResult());
-        });
-
-        server.SetUnsubscribeFromResourcesHandler((request, cancellationToken) =>
-        {
-            if (request?.Params?.Uri is null)
-            {
-                throw new McpServerException("Missing required argument 'uri'");
-            }
-            if (!request.Params.Uri.StartsWith("test://static/resource/"))
-            {
-                throw new McpServerException("Invalid resource URI");
-            }
-
-            _subscribedResources.Remove(request.Params.Uri);
-
-            return Task.FromResult(new EmptyResult());
-        });
-=======
-        };
->>>>>>> 08b0a04d
+            },
+
+            SubscribeToResourcesHandler = (request, cancellationToken) =>
+            {
+                if (request?.Params?.Uri is null)
+                {
+                    throw new McpServerException("Missing required argument 'uri'");
+                }
+                if (!request.Params.Uri.StartsWith("test://static/resource/"))
+                {
+                    throw new McpServerException("Invalid resource URI");
+                }
+
+                _subscribedResources.Add(request.Params.Uri);
+
+                return Task.FromResult(new EmptyResult());
+            },
+
+            UnsubscribeFromResourcesHandler = (request, cancellationToken) =>
+            {
+                if (request?.Params?.Uri is null)
+                {
+                    throw new McpServerException("Missing required argument 'uri'");
+                }
+                if (!request.Params.Uri.StartsWith("test://static/resource/"))
+                {
+                    throw new McpServerException("Invalid resource URI");
+                }
+
+                _subscribedResources.Remove(request.Params.Uri);
+
+                return Task.FromResult(new EmptyResult());
+            },
+
+            Subscribe = true
+        };
     }
 
     private static Func<RequestContext<CompleteRequestParams>, CancellationToken, Task<CompleteResult>> ConfigureCompletion()
