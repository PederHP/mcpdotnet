--- conflicted
+++ resolved
@@ -8,49 +8,6 @@
     [Fact]
     public void AllPropertiesAreSettable()
     {
-<<<<<<< HEAD
-        var container = new McpServerDelegates();
-        var server = new ExposeSetHandlersServer();
-
-        container.ListToolsHandler = (p, c) => Task.FromResult(new ListToolsResult());
-        container.CallToolHandler = (p, c) => Task.FromResult(new CallToolResponse());
-        container.ListPromptsHandler = (p, c) => Task.FromResult(new ListPromptsResult());
-        container.GetPromptHandler = (p, c) => Task.FromResult(new GetPromptResult());
-        container.ListResourcesHandler = (p, c) => Task.FromResult(new ListResourcesResult());
-        container.ReadResourceHandler = (p, c) => Task.FromResult(new ReadResourceResult());
-        container.GetCompletionHandler = (p, c) => Task.FromResult(new CompleteResult());
-        container.SubscribeToResourcesHandler = (s, c) => Task.FromResult(new EmptyResult());
-        container.UnsubscribeFromResourcesHandler = (s, c) => Task.FromResult(new EmptyResult());
-
-        container.Apply(server);
-
-        Assert.Equal(container.ListToolsHandler, server.Handlers[OperationNames.ListTools]);
-        Assert.Equal(container.CallToolHandler, server.Handlers[OperationNames.CallTool]);
-        Assert.Equal(container.ListPromptsHandler, server.Handlers[OperationNames.ListPrompts]);
-        Assert.Equal(container.GetPromptHandler, server.Handlers[OperationNames.GetPrompt]);
-        Assert.Equal(container.ListResourcesHandler, server.Handlers[OperationNames.ListResources]);
-        Assert.Equal(container.ReadResourceHandler, server.Handlers[OperationNames.ReadResource]);
-        Assert.Equal(container.GetCompletionHandler, server.Handlers[OperationNames.GetCompletion]);
-        Assert.Equal(container.SubscribeToResourcesHandler, server.Handlers[OperationNames.SubscribeToResources]);
-        Assert.Equal(container.UnsubscribeFromResourcesHandler, server.Handlers[OperationNames.UnsubscribeFromResources]);
-    }
-
-    private sealed class ExposeSetHandlersServer : IMcpServer
-    {
-        public Dictionary<string, Delegate> Handlers = [];
-
-        public void SetOperationHandler(string operationName, Delegate handler) => Handlers[operationName] = handler;
-
-        public ValueTask DisposeAsync() => default;
-        public bool IsInitialized => throw new NotImplementedException();
-        public ClientCapabilities? ClientCapabilities => throw new NotImplementedException();
-        public Implementation? ClientInfo => throw new NotImplementedException();
-        public IServiceProvider? ServiceProvider => throw new NotImplementedException();
-        public void AddNotificationHandler(string method, Func<JsonRpcNotification, Task> handler) => throw new NotImplementedException();
-        public Task SendMessageAsync(IJsonRpcMessage message, CancellationToken cancellationToken = default) => throw new NotImplementedException();
-        public Task<T> SendRequestAsync<T>(JsonRpcRequest request, CancellationToken cancellationToken) where T : class => throw new NotImplementedException();
-        public Task StartAsync(CancellationToken cancellationToken = default) => throw new NotImplementedException();
-=======
         var handlers = new McpServerHandlers();
 
         Assert.Null(handlers.ListToolsHandler);
@@ -70,8 +27,8 @@
         handlers.ListResourcesHandler = (p, c) => Task.FromResult(new ListResourcesResult());
         handlers.ReadResourceHandler = (p, c) => Task.FromResult(new ReadResourceResult());
         handlers.GetCompletionHandler = (p, c) => Task.FromResult(new CompleteResult());
-        handlers.SubscribeToResourcesHandler = (s, c) => Task.CompletedTask;
-        handlers.UnsubscribeFromResourcesHandler = (s, c) => Task.CompletedTask;
+        handlers.SubscribeToResourcesHandler = (s, c) => Task.FromResult(new EmptyResult());
+        handlers.UnsubscribeFromResourcesHandler = (s, c) => Task.FromResult(new EmptyResult());
 
         Assert.NotNull(handlers.ListToolsHandler);
         Assert.NotNull(handlers.CallToolHandler);
@@ -82,6 +39,5 @@
         Assert.NotNull(handlers.GetCompletionHandler);
         Assert.NotNull(handlers.SubscribeToResourcesHandler);
         Assert.NotNull(handlers.UnsubscribeFromResourcesHandler);
->>>>>>> 08b0a04d
     }
 }